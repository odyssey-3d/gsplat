# gsplat

[![Core Tests.](https://github.com/nerfstudio-project/gsplat/actions/workflows/core_tests.yml/badge.svg?branch=main)](https://github.com/nerfstudio-project/gsplat/actions/workflows/core_tests.yml)
[![Docs](https://github.com/nerfstudio-project/gsplat/actions/workflows/doc.yml/badge.svg?branch=main)](https://github.com/nerfstudio-project/gsplat/actions/workflows/doc.yml)

[http://www.gsplat.studio/](http://www.gsplat.studio/)

<<<<<<< HEAD
gsplat is an open-source library for CUDA accelerated rasterization of gaussians with python bindings. It is inspired by the SIGGRAPH paper [3D Gaussian Splatting for Real-Time Rendering of Radiance Fields](https://repo-sam.inria.fr/fungraph/3d-gaussian-splatting/), but we’ve made gsplat even faster, more memory efficient, and with a growing list of new features! Check our [webpage](https://docs.gsplat.studio/latest/) for more details
=======
gsplat is an open-source library for CUDA accelerated rasterization of gaussians with python bindings. It is inspired by the SIGGRAPH paper [3D Gaussian Splatting for Real-Time Rendering of Radiance Fields](https://repo-sam.inria.fr/fungraph/3d-gaussian-splatting/), but we’ve made gsplat even faster, more memory efficient, and with a growing list of new features! 

<div align="center">
  <video src="https://github.com/nerfstudio-project/gsplat/assets/10151885/e60f7603-3c8a-4d05-a3ae-e382507eb043" width="100%" />
</div>
>>>>>>> ef592c28

## Installation

**Dependence**: Please install [Pytorch](https://pytorch.org/get-started/locally/) first.

The easiest way is to install from PyPI. In this way it will build the CUDA code **on the first run** (JIT).

```bash
pip install gsplat
```

Or install from source. In this way it will build the CUDA code during installation.

```bash
pip install git+https://github.com/nerfstudio-project/gsplat.git
```

## Evaluation

<<<<<<< HEAD
This repo comes with a standalone script that reproduces the official Gaussian Splatting with exactly the same performance on PSNR, SSIM, LPIPS, and converged number of Gaussians. Powered by gsplat’s efficient CUDA implementation, the training takes up to **4x less GPU memory** with up to **2x less time** to finish than the official implementation. Full report can be found [here](https://docs.gsplat.studio/latest/tests/eval.html).
=======
This repo comes with a standalone script that reproduces the official Gaussian Splatting with exactly the same performance on PSNR, SSIM, LPIPS, and converged number of Gaussians. Powered by gsplat’s efficient CUDA implementation, the training takes up to **4x less GPU memory** with up to **2x less time** to finish than the official implementation. Full report can be found [here](https://docs.gsplat.studio/main/tests/eval.html).
>>>>>>> ef592c28

```bash
# under examples/
pip install -r requirements.txt
bash benchmark.sh
```

## Examples

We provide a set of examples to get you started! Below you can find the details about
the examples (requires to install some exta dependences via `pip install -r examples/requirements.txt`)

<<<<<<< HEAD
- [Train a 3D Gaussian splatting model on a COLMAP capture.](https://docs.gsplat.studio/latest/examples/colmap.html)
- [Fit a 2D image with 3D Gaussians.](https://docs.gsplat.studio/latest/examples/image.html)
- [Render a large scene in real-time.](https://docs.gsplat.studio/latest/examples/large_scale.html)
=======
- [Train a 3D Gaussian splatting model on a COLMAP capture.](https://docs.gsplat.studio/main/examples/colmap.html)
- [Fit a 2D image with 3D Gaussians.](https://docs.gsplat.studio/main/examples/image.html)
- [Render a large scene in real-time.](https://docs.gsplat.studio/main/examples/large_scale.html)
>>>>>>> ef592c28


## Development and Contribution

This repository was born from the curiosity of people on the Nerfstudio team trying to understand a new rendering technique. We welcome contributions of any kind and are open to feedback, bug-reports, and improvements to help expand the capabilities of this software.

This project is developed by the following wonderful contributors (unordered):

- [Angjoo Kanazawa](https://people.eecs.berkeley.edu/~kanazawa/) (UC Berkeley): Mentor of the project.
- [Matthew Tancik](https://www.matthewtancik.com/about-me) (Luma AI): Mentor of the project.
- [Vickie Ye](https://people.eecs.berkeley.edu/~vye/) (UC Berkeley): Project lead. v0.1 lead.
- [Matias Turkulainen](https://maturk.github.io/) (Aalto University): Core developer.
- [Ruilong Li](https://www.liruilong.cn/) (UC Berkeley): Core developer. v1.0 lead.
- [Justin Kerr](https://kerrj.github.io/) (UC Berkeley): Core developer.
- [Brent Yi](https://github.com/brentyi) (UC Berkeley): Core developer.
- [Zhuoyang Pan](https://panzhy.com/) (ShanghaiTech University): Core developer.
- [Jianbo Ye](http://www.jianboye.org/) (Amazon): Core developer.

We also have made the mathematical supplement, with conventions and derivations, available [here](https://arxiv.org/abs/2312.02121). If you find this library useful in your projects or papers, please consider citing:

```
@misc{ye2023mathematical,
    title={Mathematical Supplement for the $\texttt{gsplat}$ Library}, 
    author={Vickie Ye and Angjoo Kanazawa},
    year={2023},
    eprint={2312.02121},
    archivePrefix={arXiv},
    primaryClass={cs.MS}
}
```

We welcome contributions of any kind and are open to feedback, bug-reports, and improvements to help expand the capabilities of this software. Please check [docs/DEV.md](docs/DEV.md) for more info about development.<|MERGE_RESOLUTION|>--- conflicted
+++ resolved
@@ -5,15 +5,11 @@
 
 [http://www.gsplat.studio/](http://www.gsplat.studio/)
 
-<<<<<<< HEAD
-gsplat is an open-source library for CUDA accelerated rasterization of gaussians with python bindings. It is inspired by the SIGGRAPH paper [3D Gaussian Splatting for Real-Time Rendering of Radiance Fields](https://repo-sam.inria.fr/fungraph/3d-gaussian-splatting/), but we’ve made gsplat even faster, more memory efficient, and with a growing list of new features! Check our [webpage](https://docs.gsplat.studio/latest/) for more details
-=======
 gsplat is an open-source library for CUDA accelerated rasterization of gaussians with python bindings. It is inspired by the SIGGRAPH paper [3D Gaussian Splatting for Real-Time Rendering of Radiance Fields](https://repo-sam.inria.fr/fungraph/3d-gaussian-splatting/), but we’ve made gsplat even faster, more memory efficient, and with a growing list of new features! 
 
 <div align="center">
   <video src="https://github.com/nerfstudio-project/gsplat/assets/10151885/e60f7603-3c8a-4d05-a3ae-e382507eb043" width="100%" />
 </div>
->>>>>>> ef592c28
 
 ## Installation
 
@@ -33,11 +29,7 @@
 
 ## Evaluation
 
-<<<<<<< HEAD
-This repo comes with a standalone script that reproduces the official Gaussian Splatting with exactly the same performance on PSNR, SSIM, LPIPS, and converged number of Gaussians. Powered by gsplat’s efficient CUDA implementation, the training takes up to **4x less GPU memory** with up to **2x less time** to finish than the official implementation. Full report can be found [here](https://docs.gsplat.studio/latest/tests/eval.html).
-=======
 This repo comes with a standalone script that reproduces the official Gaussian Splatting with exactly the same performance on PSNR, SSIM, LPIPS, and converged number of Gaussians. Powered by gsplat’s efficient CUDA implementation, the training takes up to **4x less GPU memory** with up to **2x less time** to finish than the official implementation. Full report can be found [here](https://docs.gsplat.studio/main/tests/eval.html).
->>>>>>> ef592c28
 
 ```bash
 # under examples/
@@ -50,15 +42,9 @@
 We provide a set of examples to get you started! Below you can find the details about
 the examples (requires to install some exta dependences via `pip install -r examples/requirements.txt`)
 
-<<<<<<< HEAD
-- [Train a 3D Gaussian splatting model on a COLMAP capture.](https://docs.gsplat.studio/latest/examples/colmap.html)
-- [Fit a 2D image with 3D Gaussians.](https://docs.gsplat.studio/latest/examples/image.html)
-- [Render a large scene in real-time.](https://docs.gsplat.studio/latest/examples/large_scale.html)
-=======
 - [Train a 3D Gaussian splatting model on a COLMAP capture.](https://docs.gsplat.studio/main/examples/colmap.html)
 - [Fit a 2D image with 3D Gaussians.](https://docs.gsplat.studio/main/examples/image.html)
 - [Render a large scene in real-time.](https://docs.gsplat.studio/main/examples/large_scale.html)
->>>>>>> ef592c28
 
 
 ## Development and Contribution
