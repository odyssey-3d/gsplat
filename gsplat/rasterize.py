"""Python bindings for custom Cuda functions"""

from typing import Optional

import torch
from jaxtyping import Float, Int
from torch import Tensor
from torch.autograd import Function

import gsplat.cuda as _C
from .utils import bin_and_sort_gaussians, compute_cumulative_intersects


def rasterize_gaussians(
    xys: Float[Tensor, "*batch 2"],
    depths: Float[Tensor, "*batch 1"],
    radii: Float[Tensor, "*batch 1"],
    conics: Float[Tensor, "*batch 3"],
    num_tiles_hit: Int[Tensor, "*batch 1"],
    colors: Float[Tensor, "*batch channels"],
    opacity: Float[Tensor, "*batch 1"],
    img_height: int,
    img_width: int,
<<<<<<< HEAD
    block_size: int,
=======
    block_width: int,
>>>>>>> 10bc1d0c
    background: Optional[Float[Tensor, "channels"]] = None,
    return_alpha: Optional[bool] = False,
) -> Tensor:
    """Rasterizes 2D gaussians by sorting and binning gaussian intersections for each tile and returns an N-dimensional output using alpha-compositing.

    Note:
        This function is differentiable w.r.t the xys, conics, colors, and opacity inputs.

    Args:
        xys (Tensor): xy coords of 2D gaussians.
        depths (Tensor): depths of 2D gaussians.
        radii (Tensor): radii of 2D gaussians
        conics (Tensor): conics (inverse of covariance) of 2D gaussians in upper triangular format
        num_tiles_hit (Tensor): number of tiles hit per gaussian
        colors (Tensor): N-dimensional features associated with the gaussians.
        opacity (Tensor): opacity associated with the gaussians.
        img_height (int): height of the rendered image.
        img_width (int): width of the rendered image.
<<<<<<< HEAD
        block_size (int): MUST match whatever block size was used in the project_gaussians call. integer number of pixels between 2 and 24 inclusive
=======
        block_width (int): MUST match whatever block width was used in the project_gaussians call. integer number of pixels between 2 and 16 inclusive
>>>>>>> 10bc1d0c
        background (Tensor): background color
        return_alpha (bool): whether to return alpha channel

    Returns:
        A Tensor:

        - **out_img** (Tensor): N-dimensional rendered output image.
        - **out_alpha** (Optional[Tensor]): Alpha channel of the rendered output image.
    """
<<<<<<< HEAD
    assert block_size > 1 and block_size <= 24, "block_size must be between 1 and 24"
=======
    assert block_width > 1 and block_width <= 16, "block_width must be between 2 and 16"
>>>>>>> 10bc1d0c
    if colors.dtype == torch.uint8:
        # make sure colors are float [0,1]
        colors = colors.float() / 255

    if background is not None:
        assert (
            background.shape[0] == colors.shape[-1]
        ), f"incorrect shape of background color tensor, expected shape {colors.shape[-1]}"
    else:
        background = torch.ones(
            colors.shape[-1], dtype=torch.float32, device=colors.device
        )

    if xys.ndimension() != 2 or xys.size(1) != 2:
        raise ValueError("xys must have dimensions (N, 2)")

    if colors.ndimension() != 2:
        raise ValueError("colors must have dimensions (N, D)")

    return _RasterizeGaussians.apply(
        xys.contiguous(),
        depths.contiguous(),
        radii.contiguous(),
        conics.contiguous(),
        num_tiles_hit.contiguous(),
        colors.contiguous(),
        opacity.contiguous(),
        img_height,
        img_width,
<<<<<<< HEAD
        block_size,
=======
        block_width,
>>>>>>> 10bc1d0c
        background.contiguous(),
        return_alpha,
    )


class _RasterizeGaussians(Function):
    """Rasterizes 2D gaussians"""

    @staticmethod
    def forward(
        ctx,
        xys: Float[Tensor, "*batch 2"],
        depths: Float[Tensor, "*batch 1"],
        radii: Float[Tensor, "*batch 1"],
        conics: Float[Tensor, "*batch 3"],
        num_tiles_hit: Int[Tensor, "*batch 1"],
        colors: Float[Tensor, "*batch channels"],
        opacity: Float[Tensor, "*batch 1"],
        img_height: int,
        img_width: int,
<<<<<<< HEAD
        block_size: int,
=======
        block_width: int,
>>>>>>> 10bc1d0c
        background: Optional[Float[Tensor, "channels"]] = None,
        return_alpha: Optional[bool] = False,
    ) -> Tensor:
        num_points = xys.size(0)
        tile_bounds = (
<<<<<<< HEAD
            (img_width + block_size - 1) // block_size,
            (img_height + block_size - 1) // block_size,
            1,
        )
        block = (block_size, block_size, 1)
=======
            (img_width + block_width - 1) // block_width,
            (img_height + block_width - 1) // block_width,
            1,
        )
        block = (block_width, block_width, 1)
>>>>>>> 10bc1d0c
        img_size = (img_width, img_height, 1)

        num_intersects, cum_tiles_hit = compute_cumulative_intersects(num_tiles_hit)

        if num_intersects < 1:
            out_img = (
                torch.ones(img_height, img_width, colors.shape[-1], device=xys.device)
                * background
            )
            gaussian_ids_sorted = torch.zeros(0, 1, device=xys.device)
            tile_bins = torch.zeros(0, 2, device=xys.device)
            final_Ts = torch.zeros(img_height, img_width, device=xys.device)
            final_idx = torch.zeros(img_height, img_width, device=xys.device)
        else:
            (
                isect_ids_unsorted,
                gaussian_ids_unsorted,
                isect_ids_sorted,
                gaussian_ids_sorted,
                tile_bins,
            ) = bin_and_sort_gaussians(
                num_points,
                num_intersects,
                xys,
                depths,
                radii,
                cum_tiles_hit,
                tile_bounds,
<<<<<<< HEAD
                block_size,
=======
                block_width,
>>>>>>> 10bc1d0c
            )
            if colors.shape[-1] == 3:
                rasterize_fn = _C.rasterize_forward
            else:
                rasterize_fn = _C.nd_rasterize_forward

            out_img, final_Ts, final_idx = rasterize_fn(
                tile_bounds,
                block,
                img_size,
                gaussian_ids_sorted,
                tile_bins,
                xys,
                conics,
                colors,
                opacity,
                background,
            )

        ctx.img_width = img_width
        ctx.img_height = img_height
        ctx.num_intersects = num_intersects
<<<<<<< HEAD
        ctx.block_size = block_size
=======
        ctx.block_width = block_width
>>>>>>> 10bc1d0c
        ctx.save_for_backward(
            gaussian_ids_sorted,
            tile_bins,
            xys,
            conics,
            colors,
            opacity,
            background,
            final_Ts,
            final_idx,
        )

        if return_alpha:
            out_alpha = 1 - final_Ts
            return out_img, out_alpha
        else:
            return out_img

    @staticmethod
    def backward(ctx, v_out_img, v_out_alpha=None):
        img_height = ctx.img_height
        img_width = ctx.img_width
        num_intersects = ctx.num_intersects

        if v_out_alpha is None:
            v_out_alpha = torch.zeros_like(v_out_img[..., 0])

        (
            gaussian_ids_sorted,
            tile_bins,
            xys,
            conics,
            colors,
            opacity,
            background,
            final_Ts,
            final_idx,
        ) = ctx.saved_tensors

        if num_intersects < 1:
            v_xy = torch.zeros_like(xys)
            v_conic = torch.zeros_like(conics)
            v_colors = torch.zeros_like(colors)
            v_opacity = torch.zeros_like(opacity)

        else:
            if colors.shape[-1] == 3:
                rasterize_fn = _C.rasterize_backward
            else:
                rasterize_fn = _C.nd_rasterize_backward
            v_xy, v_conic, v_colors, v_opacity = rasterize_fn(
                img_height,
                img_width,
<<<<<<< HEAD
                ctx.block_size,
=======
                ctx.block_width,
>>>>>>> 10bc1d0c
                gaussian_ids_sorted,
                tile_bins,
                xys,
                conics,
                colors,
                opacity,
                background,
                final_Ts,
                final_idx,
                v_out_img,
                v_out_alpha,
            )

        return (
            v_xy,  # xys
            None,  # depths
            None,  # radii
            v_conic,  # conics
            None,  # num_tiles_hit
            v_colors,  # colors
            v_opacity,  # opacity
            None,  # img_height
            None,  # img_width
<<<<<<< HEAD
            None,  # block_size
=======
            None,  # block_width
>>>>>>> 10bc1d0c
            None,  # background
            None,  # return_alpha
        )<|MERGE_RESOLUTION|>--- conflicted
+++ resolved
@@ -21,11 +21,7 @@
     opacity: Float[Tensor, "*batch 1"],
     img_height: int,
     img_width: int,
-<<<<<<< HEAD
-    block_size: int,
-=======
     block_width: int,
->>>>>>> 10bc1d0c
     background: Optional[Float[Tensor, "channels"]] = None,
     return_alpha: Optional[bool] = False,
 ) -> Tensor:
@@ -44,11 +40,7 @@
         opacity (Tensor): opacity associated with the gaussians.
         img_height (int): height of the rendered image.
         img_width (int): width of the rendered image.
-<<<<<<< HEAD
-        block_size (int): MUST match whatever block size was used in the project_gaussians call. integer number of pixels between 2 and 24 inclusive
-=======
         block_width (int): MUST match whatever block width was used in the project_gaussians call. integer number of pixels between 2 and 16 inclusive
->>>>>>> 10bc1d0c
         background (Tensor): background color
         return_alpha (bool): whether to return alpha channel
 
@@ -58,11 +50,7 @@
         - **out_img** (Tensor): N-dimensional rendered output image.
         - **out_alpha** (Optional[Tensor]): Alpha channel of the rendered output image.
     """
-<<<<<<< HEAD
-    assert block_size > 1 and block_size <= 24, "block_size must be between 1 and 24"
-=======
     assert block_width > 1 and block_width <= 16, "block_width must be between 2 and 16"
->>>>>>> 10bc1d0c
     if colors.dtype == torch.uint8:
         # make sure colors are float [0,1]
         colors = colors.float() / 255
@@ -92,11 +80,7 @@
         opacity.contiguous(),
         img_height,
         img_width,
-<<<<<<< HEAD
-        block_size,
-=======
         block_width,
->>>>>>> 10bc1d0c
         background.contiguous(),
         return_alpha,
     )
@@ -117,29 +101,17 @@
         opacity: Float[Tensor, "*batch 1"],
         img_height: int,
         img_width: int,
-<<<<<<< HEAD
-        block_size: int,
-=======
         block_width: int,
->>>>>>> 10bc1d0c
         background: Optional[Float[Tensor, "channels"]] = None,
         return_alpha: Optional[bool] = False,
     ) -> Tensor:
         num_points = xys.size(0)
         tile_bounds = (
-<<<<<<< HEAD
-            (img_width + block_size - 1) // block_size,
-            (img_height + block_size - 1) // block_size,
-            1,
-        )
-        block = (block_size, block_size, 1)
-=======
             (img_width + block_width - 1) // block_width,
             (img_height + block_width - 1) // block_width,
             1,
         )
         block = (block_width, block_width, 1)
->>>>>>> 10bc1d0c
         img_size = (img_width, img_height, 1)
 
         num_intersects, cum_tiles_hit = compute_cumulative_intersects(num_tiles_hit)
@@ -168,11 +140,7 @@
                 radii,
                 cum_tiles_hit,
                 tile_bounds,
-<<<<<<< HEAD
-                block_size,
-=======
                 block_width,
->>>>>>> 10bc1d0c
             )
             if colors.shape[-1] == 3:
                 rasterize_fn = _C.rasterize_forward
@@ -195,11 +163,7 @@
         ctx.img_width = img_width
         ctx.img_height = img_height
         ctx.num_intersects = num_intersects
-<<<<<<< HEAD
-        ctx.block_size = block_size
-=======
         ctx.block_width = block_width
->>>>>>> 10bc1d0c
         ctx.save_for_backward(
             gaussian_ids_sorted,
             tile_bins,
@@ -253,11 +217,7 @@
             v_xy, v_conic, v_colors, v_opacity = rasterize_fn(
                 img_height,
                 img_width,
-<<<<<<< HEAD
-                ctx.block_size,
-=======
                 ctx.block_width,
->>>>>>> 10bc1d0c
                 gaussian_ids_sorted,
                 tile_bins,
                 xys,
@@ -281,11 +241,7 @@
             v_opacity,  # opacity
             None,  # img_height
             None,  # img_width
-<<<<<<< HEAD
-            None,  # block_size
-=======
             None,  # block_width
->>>>>>> 10bc1d0c
             None,  # background
             None,  # return_alpha
         )