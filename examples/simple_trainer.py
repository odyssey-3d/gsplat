--- conflicted
+++ resolved
@@ -56,7 +56,7 @@
     render_traj_path: str = "interp"
 
     # Path to the Mip-NeRF 360 dataset
-    data_dir: str = "/home/paja/data/alex_new"
+    data_dir: str = "/home/paja/new_data/xplor/beach_structure/undistort/"
     # Downsample factor for the dataset
     data_factor: int = 1
     # Directory to save results
@@ -632,32 +632,6 @@
             colors = torch.cat([self.splats["sh0"], self.splats["shN"]], 1)  # [N, K, 3]
 
         rasterize_mode = "antialiased" if self.cfg.antialiased else "classic"
-<<<<<<< HEAD
-        render_colors, render_alphas, info = rasterization(
-            means=means,
-            quats=quats,
-            scales=scales,
-            opacities=opacities,
-            colors=colors,
-            viewmats=torch.linalg.inv(camtoworlds),  # [C, 4, 4]
-            Ks=Ks,  # [C, 3, 3]
-            width=width,
-            height=height,
-            packed=self.cfg.packed,
-            absgrad=(
-                self.cfg.strategy.absgrad
-                if isinstance(self.cfg.strategy, DefaultStrategy)
-                else False
-            ),
-            sparse_grad=self.cfg.sparse_grad,
-            rasterize_mode=rasterize_mode,
-            distributed=self.world_size > 1,
-            camera_model=self.cfg.camera_model,
-            collect_weights=collect_weights,
-            weights=weights,
-            **kwargs,
-        )
-=======
         try:
             render_colors, render_alphas, info = rasterization(
                 means=means,
@@ -679,11 +653,12 @@
                 rasterize_mode=rasterize_mode,
                 distributed=self.world_size > 1,
                 camera_model=self.cfg.camera_model,
-                **kwargs,
-            )
+                collect_weights=collect_weights,
+            weights=weights,
+            **kwargs,
+        )
         except Exception as e:
             print(e)
->>>>>>> eb852e00
         if masks is not None:
             render_colors[~masks] = 0
         return render_colors, render_alphas, info
